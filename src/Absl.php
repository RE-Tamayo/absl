--- conflicted
+++ resolved
@@ -83,7 +83,6 @@
         if ($columns === [] || $where === '' || $whereValue === '') {
             throw new Exception('Missing or empty arguments passed to function : fetch.');
         }
-<<<<<<< HEAD
 
         $sql =
             'SELECT ' . $this->quote(...$columns) .
@@ -91,16 +90,6 @@
             ' WHERE ' . $this->quote($where) . ' = ?';
 
         return $this->exec($sql, $this->sanitizeValue($whereValue))->fetch();
-=======
-        $stmt = $this->connection->prepare($sql);
-        try {
-            $stmt->execute();
-            $data = $stmt->fetch(PDO::FETCH_ASSOC);
-            return $data;
-        } catch (Exception $e) {
-            throw new Exception('An error occured while executing the query.');
-        }
->>>>>>> aa67f6b1
     }
 
     public function fetchJSON(array $columns, string $where, string $whereValue): string
@@ -202,7 +191,6 @@
         return is_string($hash) && password_verify($passwordHash, $hash);
     }
 
-<<<<<<< HEAD
     public function search(string $pattern, string $inColumn): array
     {
         $sql =
@@ -219,23 +207,6 @@
 
         return $this;
     }
-=======
-    public function search(string $search_query, string $column_name) {
-        $search_pattern = "'^".$search_query."'";
-        $sql = "SELECT * FROM ".$this->tableName." WHERE ".$column_name." REGEXP".$search_pattern.";";
-        $stmt = $this->connection->prepare($sql);
-        $stmt->execute();
-        $data = $stmt->fetchAll(PDO::FETCH_ASSOC);
-        return $data;
-    }
-
-    public function paginate(int $current_page) {
-        $sql = 'SELECT * FROM '.$this->tableName.';';
-        $stmt = $this->connection->prepare($sql);
-        $stmt->execute();
-        $total_rows = $stmt->rowCount();
-        $total_pages = ceil($total_rows / $this->row_count);
->>>>>>> aa67f6b1
 
     public function paginate(int $currentPage): array
     {
@@ -284,7 +255,6 @@
         }
     }
 
-<<<<<<< HEAD
     private function quote(string ...$names): string
     {
         $quotes = array_map(
@@ -293,10 +263,6 @@
         );
 
         return implode(', ', $quotes);
-=======
-    public function set_page_row_count(int $count) {
-        $this->row_count = $count;
->>>>>>> aa67f6b1
     }
 
     private function exec(string $sql, ...$values): object
@@ -350,12 +316,8 @@
             throw new Exception('An error occurred while executing the query.', 0, $e);
         }
     }
-
-<<<<<<< HEAD
+  
     public function pdoTypeFor($value): int
-=======
-    public function sanitize_value($value)
->>>>>>> aa67f6b1
     {
         switch (gettype($value)) {
             case 'string':
@@ -372,11 +334,7 @@
         }
     }
 
-<<<<<<< HEAD
     private function json($data): string
-=======
-    public function sanitize_array_values(array $data)
->>>>>>> aa67f6b1
     {
         $json = json_encode($data, JSON_UNESCAPED_UNICODE);
 
